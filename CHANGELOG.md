--- conflicted
+++ resolved
@@ -10,13 +10,9 @@
 - Add `--trace-chrome` option #261
 - Correct 404 status code
 - Server-Timings header #256
-<<<<<<< HEAD
-- Fix indented welcome message
 - Added various endpoints as resources #259
 - Show version, author and description in cli tool
-=======
 - Fix indented welcome message in generated Drive
->>>>>>> 3124c228
 
 ## [v0.30.0] - 2021-12-22
 
