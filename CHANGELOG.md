# Changelog

List of changes for this repo, including `atomic-cli`, `atomic-server` and `atomic-lib`.
By far most changes relate to `atomic-server`, so if not specified, assume the changes are relevant only for the server.

## [v0.31.1] - 2022-06-xx

<<<<<<< HEAD
=======
- Fix issue when creating invite for chatroom #413
- Add OpenTelemetry suport #416
- Fix `remove` Commit command #417 (thanks @rasendubi!)

## [v0.32.0] - 2022-05-22

>>>>>>> f36e2b06
- **Warning**: Various default directories have moved (see #331). Most notably the `data` directory. The location depends on your OS. Run `show-config` to see where it will be stored now. If you have data in `~/.config/atomic/db`, move it to this new directory. Also, the search index will have to be rebuilt. Start with `--rebuild-index`.
- Updated various dependencies, and made `cargo.toml` less restrictive.
- Handle `previousCommit`. This means that Commits should contain a reference to the latest Commit.
- Remove `async-std` calls from `upload.rs`
- Added `reset` and `show-config` commands to `atomic-server`.
- Added `data-dir` flag
- Replaced `awc` with `ureq` #374
- Get rid of `.unwrap` calls in `commit_monitor` #345
- Make process management optional #324 #334
- Auto-update desktop distributions using Tauri #158
- Internal migration logic for inter-version compatibility of the database. Makes upgrading trivial. #102
<<<<<<< HEAD
=======
- Use commits in populate and init
- Fix bug when opening the same invite twice with the same agent
- Update atomic-data-browser, deal with new commits, add chatrooms
- Add `Store::set_handle_commit`. Changes how Commits are internally processed. Now, users of `atomic_lib` can pass a custom handler function. This can be used to listen to events. #380 #253
- Added ChatRoom functionality. #373
- Add `push` option to Commits, which allows for efficient manipulation of ResourceArrays. Remove `Resource::append_subjects` method in favor of `push_propvals` #289.
- Add `append` right, only allows creating children #381.
- Fix logic for updating indexes. Sometimes atoms were ignored. #392 #395
>>>>>>> f36e2b06

## [v0.31.1] - 2022-03-29

- Host the data-browser assets / JS bundles from `atomic-server`'s binary #185
- Allow reading Commits #307
- Upgrade `actix`, `clap` and `tauri` dependencies #301
- No `Mutex` for `Appstate` in server #303
- Removed system tray from `atomic-server`, since I only want to maintain the Tauri version
- Rename `src-tauri` to `desktop` and make the tauri code part of the cargo workspace
- In Queries, respect a `limit` of `None` and `include_external` #317
- Run end-to-end tests from `atomic-data-browser` in `atomic-data-rust` CI #204
- Use `nextest` for testing #338
- Improve and monitor test coverage #337
- Fix commit indexing #345

## [v0.31.0] - 2022-01-25

- Huge performance increase for queries! Added sortable index, big refactor #114
- Added `store.query()` function with better query options, such as `starts_at` and `limit`. Under the hood, this powers `Collection`s,
- `Resource.save` returns a `CommitResponse`.
- Refactor `Commit.apply_opts`, structure options.
- Remove the potentially confusing `commit.apply` method.
- `store.tpf` now takes a `Value` instead of `String`.
- Improved sorting logic. Still has some problems.

## [v0.30.4] - 2022-01-15

Run with `--rebuild-index` the first time, if you use an existing database.
Note that due to an issue in actix, I'm unable to publish the `atomic-server` crate at this moment.
You can still build from source by cloning the repo.

- Improve performance for applying commits and updating index (from ca. 50ms to <1ms), refactor value index #282
- More tracing / logging insights
- More search results for authorized resources #279
- Fix panic on unwrapping multipart upload
- Improve tauri dev UX

## [v0.30.3] - 2021-12-31

- Fix HTTPS initialization
- Add `--server-url` option
- Improved logs (better fitting level options, less verbose by default)
- rename `base_url` to `server_url`

## [v0.30.2] - 2021-12-30

- Update to actix v4, get Tauri to work again #246

## [v0.30.1] - 2021-12-28

- Replace `log` with `tracing` for structured logging and add tracing to `atomic-lib`, enables better (performance) diagnostics #261
- Add `--log-level` option #261
- Add `--trace-chrome` option #261
- Correct 404 status code
- Server-Timings header #256
- Added various endpoints as resources #259
- Show version, author and description in cli tool
- Fix indented welcome message in generated Drive

## [v0.30.0] - 2021-12-22

- Add file uploading and downloading #72
- Reverted to earlier Actix build, which unfortunately also means you have to wait longer for the Tauri desktop version of Atomic-Server #246
- Stricter authorization checks for Invites #182
- Add expires at check to Invites #182
- Add github CI action for Tauri Builds #221
- Add `append_subjects` method to Resource, helps dealing with arrays
- Running `--initialize` is non-destructive - rights to the Drive are only added, not removed.
- Stricter collection authorization #247
- Improved `check_rights` API #247
- Make Agents public by default, required for authentication process #247

## [v0.29.2] - 2021-12-10

- Desktop build (using Tauri) with system tray, icon, installers, menu items. #215
- Upgraded Actix to latest (needed for Tauri due to usage of Tokio runtime) #215
- Allow Agents to write and edit themselves #220
- Less collections for first-time users #224
- Sort collections by subject by default
- Set default port to 9883 instead of 80 #229

## [v0.29.0]

- Add authentication to restrict read access. Works by signing requests with Private Keys. #13
- Refactor internal error model, Use correct HTTP status codes #11
- Add `public-mode` to server, to keep performance maximum if you don't want authentication.

## [v0.28.2]

- Full-text search endpoint, powered by Tantify #40
- Add RDF-Search usecase (enables re-use of this server as search service for Solid pods)
- Add `enum` support using the `allows-only` Property. #206

## [v0.28.1]

- Fix docker env issue #202
- Fix docker image by switching `heim` with `sysinfo` #203
- Fix path ENV variables
- Fix logging while terminating existing process

## [v0.28.0]

- **IMPORANT**: before upgrading to this version, export your database using your previous version: `atomic-server export`. The database could become corrupted when running the new version.
- Refactor internal `Value` model and add Nested Resource parsing #195
- Added tests, improved some documentation
- Fix indexing commits #194
- Add more control over adding resources with `Store.add_resource_opts()`

## [v0.27.2]

- Make HTTPS optional #192
- Fix parsing .env file

## [v0.27.1]

- Fix bootstrapping issue #193

## [v0.27.0]

- **IMPORANT**: before upgrading to this version, export your database using your previous version: `atomic-server export`. The database could become corrupted when running the new version.
- Include Resources in Collection responses, improving performance dramatically for collections #62
- Introduce `incomplete` resources
- Update `get_resource_extended`, allow specify whether to calculate nested resources.
- Sort `children` in hierarchies.
- Sort `export` output - first export Properties, fixing #163
- Add `only-internal` to `export` CLI command in `atomic-server`.

## [v0.26.3]

- Many `atomic-server` CLI improvements. Add options as flags, without needing environment variables. #154

## [v0.26.2]

- Add `setup-env` command to `atomic-server` for creating a `.env` file #154 #187
- Remove analytics in server
- Make `asset-url` and `script` in HTML template customizable. #189

## [v0.26.1]

- Improved error message for hierarchy authorization check #178
- Fix Property `recommends` #177
- Refuse commits with query parameters in their subjects #179
- Add `resource.destroy()` method, which uses commits
- Improve killing existing processes - wait until other process has stopped #167
- Make `atomic-cli` smaller (don't use `db` feature from `atomic-lib`)

## [v0.26.0]

- Added WebSockets support for live synchronization / real-time updates with the front-end #171
- Update index after `destroy`ing a resource #173

## [v0.25.7]

- Improve process ID functionality #167
- Improve invite URL

## [v0.25.6]

- Fix domain .env #169
- Fix HTTPS port bug

## [v0.25.5]

- Check and terminate running instances of `atomic-server` when running instance #167

## [v0.25.4]

- Add flags for `reindex` and `init`
- Improve CI for automated tests & builds #165

## [v0.25.3]

- Improve ease of initial setup with initial invite on `/setup` #159 and welcoming descriptions for first Drive and Invite.

## [v0.25.2]

- Fixes caching bugs for collections introduced by #14
- Fix external resources in Collections #161

## [v0.25.1]

- Add Value indexing, which speeds up TPF queries / collections tremendously #14
- Add models for Document editor
- Improve commit authorization checks - allow new resources with existing parents

## [v0.24.2]

- Fix `/path` endpoint return values #143
- Add ASCI logo in terminal on boot
- Fix getting resources from server's `/commit` path #144
- Fix cache-control header issue when opening a closed tab #137
- Add collection properties `name`, `sortBy` and `sortDesc` #145
- Extract `apply_changes` from `apply_commit`, make versioning safer and more reliable #146
- Remove AD3 remnants, clean up code #148
- TPF endpoint supports JSON-AD #150
- Custom serializations in `atomic-cli tpf`

## [v0.24.1]

- Add write rights to Agent itself on accepting Invite
- Fix RDF serialization for dynamic resources #141
- Update and check Usages for Invites #134
- Make names for agents optional
- Move shortname property always to first one

## [v0.24.0]

- [Hierarchy](https://docs.atomicdata.dev/hierarchy.html) with breadcrumbs and easy to use navigation #134
- Authorization using Hierarchy, which means you can add write & read permissions anywhere in a hierarchy.
- Invites to invite new and existing users to read / edit a bunch of resources. Test it [here](https://atomicdata.dev/invites/1).

## [v0.23.5]

- Build using esbuild instead of webpack #31
- Some documentation improvements
- Remove `createdAt` from Agent model required fields
- Fix `n-triples` content type negotiation

## [v0.23.4]

- Fix deadlock in `cli new` command #124
- Added boolean, timestamp and unsupported fallback to `cli new` command #30
- Fix CLI input `server` - no subcommand required for running

## [v0.23.3]

- Added import / export to server and lib  #121
- Added basic cli functionality with Clap to server #125
- Added multi-resource JSON-AD array parsing #123
- Use JSON-LD as default store #79

## [v0.23.2]

- Removed all HTML rendering from `atomic-server` (since we're using `atomic-data-browser`).
- Changed how config paths are calculated and shared.
- Remove the need for having the `./static` folder #118 when running `atomic-server`, moved to config dir.
- Add `open config` to tray icon
- Updated `atomic-cli` path, no longer requires quotes

## [v0.23.0]

- Added versioning #42
- Added endpoints #110 #73
- Moved `/path` logic to `atomic-lib` as endpoint #110
- `get_extended_resource` is now DB only #110
- Correct response codes (404) #105
- Improved .html page (+PWA support and Matomo tracking)
- Upgraded various dependencies

## [v0.22.4]

- Reject commits if they are editing a non-owned resource #106
- Correct response codes (404) #105

## [v0.22.3]

- Use atomic-data-browser js frontent by default #103

## [v0.22.2]

Warning: existing databases will _not_ work with this version.

- Fix deleting items #101
- Add a datatype for floats #93.

## [v0.22.1]

- Switch to JSON-AD parsing & serialization for Commits #100

## [v0.22.0]

Warning: existing Agents and Commits will no longer work. Be sure to create new ones.

- Change Commit serialization to [match atomic-data-browser](https://github.com/atomicdata-dev/atomic-data-browser/issues/3) implementation #98.

## [v0.21.1]

- Permissive CORS #92

## [v0.21.0]

- Add JSON-AD serialization #79, use it in Commits
- Servers are aware of their own URL #51
- Improved CLI edit feature, more flexible (create new resources if none exist, fix newlines)
- Add `resource.save_locally()`

## [v0.20.4]

- Fix array length bug in paths
- Add docker link to homepage
- Add system tray icon #75
- Removed `ResourceString`
- Improved WASM compliance #76
- Add ARM Docker compatibility #80
- Remove dead dependency #82
- CLI commit commands shortname fix #83
- rename `set_propval_by_shortname` to `set_propval_shortname`

## [v0.20.3]

- Added persistence to server docker image #70
- Improved default Agent setup for server

## [v0.20.1]

- Improved error handling in cli
- Added tests for cli #67
- Fixed generated addresses `localhost/collection` vs `localhostcollection`
- Added dockerfile for server #69

## [v0.20.0]

- Huge refactor of internals. Got rid of all string representations for Atoms, so store should only contain valid data. All Resources have all required props, and data is of the correct datatype.
- `Resource.save()` can be called! Easy way to store changes, both locally and externally.
- Added collection sorting #63

## [v0.19.0]

- Added table view for `atomic-server` #53
- Changed many methods from the `Resource` API to fix some ownership / trait object issues #45. `Resource` no longer has an internal reference to `Store`, so it needs an explicit store in most methods.

## [v0.18.0]

- Atomic-cli 0.18.0 allows for instantiating new Resources, whilst creating commits! It also re-introduces the TPF query.

## [v0.17.1]

- Atomic-server 0.17.1 now automatically renews HTTPS certificates on boot, if needed.

## [v0.17.0]

- `atomic-cli` can now edit data securely on an `atomic-server` #41 #13
- Root agent is automatically generated #38
- Convenient Collections (such as a list of all Commits, Classes, Agents, etc.) are generated for every store on `populate()`. #43
- Fixed some props for Collections and Commits

## [v0.15.0]

- Add dynamic collections with pagination #36 #17
- Refactor Db to use native values, for allowing nested resources #16
- Atomic Commits using deterministic serialization and cryptographic signatures #26 #24 #27 #31
- Recognize filetypes in URL #33

## [v0.13.0]

- Save reference to Store inside Resource #19
- No more &muts #18 #15

## [v0.12.1]

- Adds HTTPS auto certificate support<|MERGE_RESOLUTION|>--- conflicted
+++ resolved
@@ -5,15 +5,12 @@
 
 ## [v0.31.1] - 2022-06-xx
 
-<<<<<<< HEAD
-=======
 - Fix issue when creating invite for chatroom #413
 - Add OpenTelemetry suport #416
 - Fix `remove` Commit command #417 (thanks @rasendubi!)
 
 ## [v0.32.0] - 2022-05-22
 
->>>>>>> f36e2b06
 - **Warning**: Various default directories have moved (see #331). Most notably the `data` directory. The location depends on your OS. Run `show-config` to see where it will be stored now. If you have data in `~/.config/atomic/db`, move it to this new directory. Also, the search index will have to be rebuilt. Start with `--rebuild-index`.
 - Updated various dependencies, and made `cargo.toml` less restrictive.
 - Handle `previousCommit`. This means that Commits should contain a reference to the latest Commit.
@@ -25,8 +22,6 @@
 - Make process management optional #324 #334
 - Auto-update desktop distributions using Tauri #158
 - Internal migration logic for inter-version compatibility of the database. Makes upgrading trivial. #102
-<<<<<<< HEAD
-=======
 - Use commits in populate and init
 - Fix bug when opening the same invite twice with the same agent
 - Update atomic-data-browser, deal with new commits, add chatrooms
@@ -35,7 +30,6 @@
 - Add `push` option to Commits, which allows for efficient manipulation of ResourceArrays. Remove `Resource::append_subjects` method in favor of `push_propvals` #289.
 - Add `append` right, only allows creating children #381.
 - Fix logic for updating indexes. Sometimes atoms were ignored. #392 #395
->>>>>>> f36e2b06
 
 ## [v0.31.1] - 2022-03-29
 
