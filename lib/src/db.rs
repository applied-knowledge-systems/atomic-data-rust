--- conflicted
+++ resolved
@@ -7,8 +7,7 @@
 };
 
 use tracing::{instrument, trace};
-extern crate crossbeam_channel as channel;
-use threadpool::ThreadPool;
+
 use crate::{
     commit::CommitResponse,
     endpoints::{default_endpoints, Endpoint},
@@ -26,12 +25,9 @@
     },
 };
 
-<<<<<<< HEAD
-=======
 // A function called by the Store when a Commit is accepted
 type HandleCommit = Box<dyn Fn(&CommitResponse) + Send + Sync>;
 
->>>>>>> f36e2b06
 mod migrations;
 mod query_index;
 #[cfg(test)]
@@ -94,11 +90,7 @@
             endpoints: default_endpoints(),
             on_commit: None,
         };
-<<<<<<< HEAD
-        migrate_maybe(&store)?;
-=======
         migrate_maybe(&store).map(|e| format!("Error during migration of database: {:?}", e))?;
->>>>>>> f36e2b06
         crate::populate::populate_base_models(&store)
             .map_err(|e| format!("Failed to populate base models. {}", e))?;
         Ok(store)
@@ -511,40 +503,21 @@
 
     #[instrument(skip(self))]
     fn all_resources(&self, include_external: bool) -> ResourceCollection {
-        fn process_resource(item: Result<(sled::IVec, sled::IVec), sled::Error>) -> Resource {
+        let mut resources: ResourceCollection = Vec::new();
+        let self_url = self
+            .get_self_url()
+            .expect("No self URL set, is required in DB");
+        for item in self.resources.into_iter() {
             let (subject, resource_bin) = item.expect(DB_CORRUPT_MSG);
-<<<<<<< HEAD
-            let subject = String::from_utf8_lossy(&subject).to_string();
-=======
             let subject: String = String::from_utf8_lossy(&subject).to_string();
             if !include_external && !subject.starts_with(&self_url) {
                 continue;
             }
->>>>>>> f36e2b06
             let propvals: PropVals = bincode::deserialize(&resource_bin)
                 .unwrap_or_else(|e| panic!("{}. {}", corrupt_db_message(&subject), e));
             let resource = Resource::from_propvals(propvals, subject);
-            resource
-        }
-        let self_url = self
-            .get_self_url()
-            .expect("No self URL set, is required in DB");
-        let mut prefix: &[u8] = self_url.as_bytes();
-        if include_external {
-            prefix = "".as_bytes();
-        }
-        let njobs=num_cpus::get();
-        let pool = ThreadPool::new(njobs);
-        let resource_iter = self.resources.scan_prefix(prefix);
-        let (send, recv) = channel::bounded(0);
-        for item in resource_iter {
-            let (send, item)= (send.clone(),item.clone());
-            pool.execute(move || {
-                send.send(process_resource(item));
-                });
-            }
-            drop(send);
-        let resources=recv.try_iter().collect::<Vec<Resource>>();
+            resources.push(resource);
+        }
         resources
     }
 
