# Contribute

I'm glad you're reading this!
If you encounter issues, add them to the [Github issue tracker](https://github.com/joepio/atomic-data-rust/issues).
Same goes for feature requests.
PR's are welcome, too!
And join our [Discord](https://discord.gg/a72Rv2P)!
I'd love to help you out to understand this codebase.

If you want to share some thoughts on the Atomic Data _specification_, please [drop an issue in the Atomic Data docs repo](https://github.com/ontola/atomic-data/issues).

## Local development

Clone the repo and run `cargo run` from each folder (e.g. `cli` or `server`).

Since `atomic-server` is developed in conjunction with the typescript / react `atomic-data-browser` project, it might make sense to run both locally whilst developing.

- Clone [`atomic-data-browser`](https://github.com/joepio/atomic-data-browser) and run it (see readme.md, basically: `yarn start`)
- Visit `https://localhost:8080` (default)
- Visit your `localhost` in your locally running `atomic-data-browser` instance: (e.g. `http://localhost:8080/app/show?subject=http%3A%2F%2Flocalhost`)

<<<<<<< HEAD
## Testing

```sh
# This also makes sure that cli and server work, plus it test the db feature
cargo test --all
```

## Performance improvements

```sh
# Install drill to run benchmarks. 6
cargo install drill
drill -b benchmark.yml --stats

# Install flamegraph to gain deep insights into which calls take time
cargo install flamegraph
cargo flamegraph --bin atomic-server --dev --root
open flamegraph.svg
```

## Debugging

- **VSCode Users**: Install the `CodeLLDB` plugin, and press F5 to start debugging. Breakpoints, inspect... The good stuff.
=======
## Performance monitoring

- Run with `--trace-chrome` to create a tracefile in you current directory. Open this file with https://ui.perfetto.dev/ or `chrome://tracing`. This will show you a flamegraph.
>>>>>>> e08857e1

## Making a perfect pull-request

- Clear explanation in the PR itself of what is changed and why
- Reference to relevant issues in commit messages (e.g. `#123 my commit message`)
- Tests are passing `cargo test --all`. Run specific tests with `cargo test --all-features --package atomic_lib --lib -- db::test::testname`.
- Linters are happy `cargo fmt` & `cargo clippy`

# CI, Versioning and Tagging

- We use Github Actions for building, testing and creating releases. See #165 for progress.
- Use `cargo workspaces version patch` (and maybe replace `patch` with the `minor`) to update the `cargo.toml` files in one command. You'll need to `cargo install cargo-workspaces`.
- Push the `v*` tag, a Release will automatically be created on Github with the binaries. This will read `CHANGELOG.md`, so make sure to add the changes from there.
- The main action required on this repo, is to _update the changelog_ and _tag releases_. The tags trigger the build and publish processes in the CI.
- We use [semver](https://semver.org/), and are still quite far from 1.0.0.
- The version for `atomic-lib` is the most important, and dictates the versions of `cli` and `server`. When `lib` changes minor version, `cli` and `server` should follow.

## Building and publishing binaries

1. `cargo build --release`
1. `cargo build --release --features desktop` if you want the tray item (mac + win support)
1. Create a release on github, add the binaries.

I've got to automate this process some day...

## Publishing to Cargo

1. Update the versions in cargo.toml files using Semantic Versioning.
1. run `cargo publish` in `lib`, than you can run the same in `cli` and `server`

OR

1. Install `cargo install cargo-release` and run `cargo release patch`

## Publishing server to Docker

DockerHub has been setup to track the `master` branch, but it does not tag builds other than `latest`.

1. build: `docker build . -t joepmeneer/atomic-server:v0.20.4 -t joepmeneer/atomic-server:latest`
1. run, make sure it works: `docker run joepmeneer/atomic-server:latest`
1. publish: `docker push -a joepmeneer/atomic-server`

or:

1. build and publish various builds (warning: building to ARM takes long!): `docker buildx build --platform linux/amd64,linux/arm64 . -t joepmeneer/atomic-server:v0.20.4 -t joepmeneer/atomic-server:latest --push`. Note that including the armv7 platform `linux/arm/v7` currently fails.

## Deploying to atomicdata.dev

1. Run the [`deploy` Github action](https://github.com/joepio/atomic-data-rust/actions/workflows/deployment.yml)

or do it manually:

1. `cd server`
1. `cargo build --release --target x86_64-unknown-linux-gnu`
1. `scp ../target/x86_64-unknown-linux-gnu/release/atomic-server atomic:~/atomic/server/atomic-server-v0.23.0`
1. `ssh atomic` (@joepio manages server)
1. `htop` and kill `atomic`
1. `cd atomic/server`
1. `git pull` (if relevant static files have changed)
1. `rm -rf  ~/.config/atomic/db` (if the db is corrupted / migrated)
1. `./atomic-server-v0.23.0 &> log-v0.23.0-1` to start and log to file

## Publishing atomic-cli to WAPM

1. Install `wasmer` and `cargo-wasi`.
1. `cd cli`
1. run `cargo wasi build --release --no-default-features` (note: this fails, as ring does not compile to WASI [at this moment](https://github.com/briansmith/ring/issues/1043))
1. `wapm publish`<|MERGE_RESOLUTION|>--- conflicted
+++ resolved
@@ -19,7 +19,6 @@
 - Visit `https://localhost:8080` (default)
 - Visit your `localhost` in your locally running `atomic-data-browser` instance: (e.g. `http://localhost:8080/app/show?subject=http%3A%2F%2Flocalhost`)
 
-<<<<<<< HEAD
 ## Testing
 
 ```sh
@@ -27,27 +26,21 @@
 cargo test --all
 ```
 
-## Performance improvements
+## Debugging
+
+- **VSCode Users**: Install the `CodeLLDB` plugin, and press F5 to start debugging. Breakpoints, inspect... The good stuff.
+
+## Performance monitoring
 
 ```sh
+# Run with `--trace-chrome` to create a tracefile in you current directory
+atomic-server --trace-chrome
+# Open this file with https://ui.perfetto.dev/ or `chrome://tracing`. This will show you a flamegraph.
+
 # Install drill to run benchmarks. 6
 cargo install drill
 drill -b benchmark.yml --stats
-
-# Install flamegraph to gain deep insights into which calls take time
-cargo install flamegraph
-cargo flamegraph --bin atomic-server --dev --root
-open flamegraph.svg
 ```
-
-## Debugging
-
-- **VSCode Users**: Install the `CodeLLDB` plugin, and press F5 to start debugging. Breakpoints, inspect... The good stuff.
-=======
-## Performance monitoring
-
-- Run with `--trace-chrome` to create a tracefile in you current directory. Open this file with https://ui.perfetto.dev/ or `chrome://tracing`. This will show you a flamegraph.
->>>>>>> e08857e1
 
 ## Making a perfect pull-request
 
